use serde::{Deserialize, Serialize};
use tree_sitter::{Node, Point, Tree};
use ts_rs::TS;

use crate::{
    ax_interaction::get_textarea_uielement,
    core_engine::{
        ax_utils::get_bounds_of_TextRange,
        bracket_highlight::utils::length_to_code_block_body_start,
        rules::{get_index_of_next_row, TextPosition, TextRange},
        types::MatchRectangle,
    },
};

use super::utils::{
    get_codeblock_parent, get_left_most_column_in_rows,
    get_match_range_of_first_and_last_char_in_node, only_whitespace_on_line_until_position,
    rectanges_of_wrapped_line, rectangles_from_match_range,
};

#[derive(Clone, Copy, Debug, PartialEq, Serialize, Deserialize, TS)]
#[ts(export, export_to = "bindings/bracket_highlight/")]
pub struct BracketHighlightElbow {
    origin_x: Option<f64>,
    origin_x_left_most: bool,
    bottom_line_top: bool,
}

#[derive(Clone, Copy, Debug, PartialEq, Serialize, Deserialize, TS)]
#[ts(export, export_to = "bindings/bracket_highlight/")]
pub struct BracketHighlightBracket {
    text_range: TextRange,
    text_position: TextPosition,
    rectangle: MatchRectangle,
}

#[derive(Clone, Copy, Debug, PartialEq, Serialize, Deserialize, TS)]
#[ts(export, export_to = "bindings/bracket_highlight/")]
pub struct BracketHighlightBracketPair {
    first: Option<BracketHighlightBracket>,
    last: Option<BracketHighlightBracket>,
}

impl BracketHighlightBracketPair {
    pub fn new(
        first_range: TextRange,
        first_rectangle: Option<MatchRectangle>,
        first_text_position: TextPosition,
        last_range: TextRange,
        last_rectangle: Option<MatchRectangle>,
        last_text_position: TextPosition,
    ) -> Self {
        let mut first = None;
        if let Some(first_rectangle) = first_rectangle {
            first = Some(BracketHighlightBracket {
                text_range: first_range,
                text_position: first_text_position,
                rectangle: first_rectangle,
            });
        }

        let mut last = None;
        if let Some(last_rectangle) = last_rectangle {
            last = Some(BracketHighlightBracket {
                text_range: last_range,
                text_position: last_text_position,
                rectangle: last_rectangle,
            });
        }

        Self { first, last }
    }
}

#[derive(Clone, Copy, Debug, PartialEq, Serialize, Deserialize, TS)]
#[ts(export, export_to = "bindings/bracket_highlight/")]
pub struct BracketHighlightResults {
    lines: BracketHighlightBracketPair,
    elbow: Option<BracketHighlightElbow>,
    boxes: BracketHighlightBracketPair,
}

pub struct BracketHighlight {
    results: Option<BracketHighlightResults>,
    selected_text_range: Option<TextRange>,
    swift_syntax_tree: Option<Tree>,
    text_content: Option<String>,
    window_pid: i32,
}

impl BracketHighlight {
    pub fn new(window_pid: i32) -> Self {
        Self {
            results: None,
            selected_text_range: None,
            swift_syntax_tree: None,
            text_content: None,
            window_pid,
        }
    }

    pub fn update_content(
        &mut self,
        swift_syntax_tree: Option<Tree>,
        text_content: Option<String>,
    ) {
        self.swift_syntax_tree = swift_syntax_tree;
        self.text_content = text_content;
    }

    pub fn update_selected_text_range(&mut self, selected_text_range: Option<TextRange>) {
        self.selected_text_range = selected_text_range;
    }

    pub fn get_results(&self) -> Option<BracketHighlightResults> {
        self.results.clone()
    }

    pub fn generate_results(&mut self) {
        let (selected_node, selected_text_range, text_content, textarea_ui_element) = if let (
            Some(node),
            Some(selected_text_range),
            Some(text_content),
            Some(textarea_ui_element),
        ) = (
            self.get_selected_code_node(),
            self.selected_text_range.clone(),
            self.text_content.clone(),
            get_textarea_uielement(self.window_pid),
        ) {
            (node, selected_text_range, text_content, textarea_ui_element)
        } else {
            // Failed to get selected_node, selected_text_range, text_content, or ui_element
            self.results = None;
            return;
        };
<<<<<<< HEAD
        // println!("selected_node: {:?}", selected_node);

        // let (selected_text_position, _) = self
        //     .selected_text_range
        //     .unwrap()
        //     .as_StartEndTextPosition(&(self.text_content).clone().unwrap())
        //     .unwrap();
        // let tree_clone = (&self.swift_syntax_tree).clone().unwrap();
        // let unnamed_node = tree_clone.root_node().descendant_for_point_range(
        //     Point {
        //         row: selected_text_position.row,
        //         column: selected_text_position.column,
        //     },
        //     Point {
        //         row: selected_text_position.row,
        //         column: selected_text_position.column,
        //     },
        // );
        // println!("unnamed_node: {:?}", unnamed_node.unwrap());

        let codeblock_node = if let Some(codeblock_node) = get_codeblock_parent(selected_node) {
            codeblock_node
=======

        let mut code_block_node =
            if let Some(code_block_node) = get_code_block_parent(selected_node, false) {
                code_block_node
            } else {
                self.results = None;
                return;
            };

        let mut line_brackets_match_range = if let Some(line_brackets_match_range) =
            get_match_range_of_first_and_last_char_in_node(
                &code_block_node,
                &text_content,
                selected_text_range.index,
            ) {
            line_brackets_match_range
>>>>>>> 1a5f9a5b
        } else {
            self.results = None;
            return;
        };
<<<<<<< HEAD
        // println!("codeblock_node: {:?}", codeblock_node);

        let mut line_brackets_match_range =
            get_match_range_of_first_and_last_char_in_node(&codeblock_node, &text_content);
=======

        let length_to_bad_code_block_start = length_to_code_block_body_start(
            &code_block_node,
            &text_content,
            selected_text_range.index,
        );
        // If selected block is in bad code block declaration, then get parent
        if length_to_bad_code_block_start.is_some() && length_to_bad_code_block_start.unwrap().1 {
            code_block_node =
                if let Some(code_block_node) = get_code_block_parent(code_block_node, true) {
                    code_block_node
                } else {
                    self.results = None;
                    return;
                };

            line_brackets_match_range = if let Some(line_brackets_match_range) =
                get_match_range_of_first_and_last_char_in_node(
                    &code_block_node,
                    &text_content,
                    selected_text_range.index,
                ) {
                line_brackets_match_range
            } else {
                self.results = None;
                return;
            };
        }

>>>>>>> 1a5f9a5b
        let mut line_positions = (
            TextPosition::from_TSPoint(&codeblock_node.start_position()),
            TextPosition::from_TSPoint(&codeblock_node.end_position()),
        );
        let box_brackets_match_range = line_brackets_match_range.clone();
        let box_positions = line_positions.clone();

        let is_touching_left_first_char =
<<<<<<< HEAD
            selected_text_range.index == codeblock_node.range().start_byte;

        if is_touching_left_first_char {
            if let Some(parent_node) = codeblock_node.clone().parent() {
                if let Some(codeblock_parent_node) = get_codeblock_parent(parent_node) {
                    line_brackets_match_range = get_match_range_of_first_and_last_char_in_node(
                        &codeblock_parent_node,
                        &text_content,
                    );
                    line_positions = (
                        TextPosition::from_TSPoint(&codeblock_parent_node.start_position()),
                        TextPosition::from_TSPoint(&codeblock_parent_node.end_position()),
                    );
=======
            selected_text_range.index == line_brackets_match_range.0.range.index;

        if is_touching_left_first_char {
            if let Some(parent_node) = code_block_node.clone().parent() {
                if let Some(code_block_parent_node) = get_code_block_parent(parent_node, true) {
                    if let Some(parent_line_brackets) =
                        get_match_range_of_first_and_last_char_in_node(
                            &code_block_parent_node,
                            &text_content,
                            selected_text_range.index,
                        )
                    {
                        line_brackets_match_range = parent_line_brackets;
                        line_positions = (
                            TextPosition::from_TSPoint(&code_block_parent_node.start_position()),
                            TextPosition::from_TSPoint(&code_block_parent_node.end_position()),
                        );
                    }
>>>>>>> 1a5f9a5b
                }
            }
        }

        // Get rectangles from the match ranges
        let (first_line_rectangle, last_line_rectangle, first_box_rectangle, last_box_rectangle) = (
            rectangles_from_match_range(&line_brackets_match_range.0, &textarea_ui_element),
            rectangles_from_match_range(&line_brackets_match_range.1, &textarea_ui_element),
            rectangles_from_match_range(&box_brackets_match_range.0, &textarea_ui_element),
            rectangles_from_match_range(&box_brackets_match_range.1, &textarea_ui_element),
        );

        let line_pair = BracketHighlightBracketPair::new(
            line_brackets_match_range.0.range,
            first_line_rectangle,
            line_positions.0,
            line_brackets_match_range.1.range,
            last_line_rectangle,
            line_positions.1,
        );

        let box_pair = BracketHighlightBracketPair::new(
            box_brackets_match_range.0.range,
            first_box_rectangle,
            box_positions.0,
            box_brackets_match_range.1.range,
            last_box_rectangle,
            box_positions.1,
        );

        // Check if elbow is needed
        let mut elbow_origin_x = None;
        let mut elbow_origin_x_left_most = false;
        let mut elbow = None;

        // Elbow needed because the open and closing bracket are on different lines
        let is_line_on_same_row = line_positions.0.row == line_positions.1.row;
        if !is_line_on_same_row {
            let first_line_bracket_range = line_brackets_match_range.0.range.clone();
            if let Some(next_row_index) =
                get_index_of_next_row(first_line_bracket_range.index, &text_content)
            {
                if let Some(left_most_column) = get_left_most_column_in_rows(
                    TextRange {
                        index: next_row_index,
                        length: line_brackets_match_range.1.range.index - next_row_index + 1,
                    },
                    &text_content,
                ) {
                    if let (Some(elbow_match_rectangle), Some(line_pair_last)) = (
                        get_bounds_of_TextRange(
                            &TextRange {
                                index: left_most_column.index,
                                length: 1,
                            },
                            &textarea_ui_element,
                        ),
                        line_pair.last,
                    ) {
                        if line_pair_last.rectangle.origin.x > elbow_match_rectangle.origin.x {
                            // Closing bracket is further to the right than the elbow point
                            elbow_origin_x = Some(elbow_match_rectangle.origin.x);
                        }
                        if let Some(first_line_rectangle) = first_line_rectangle {
                            if first_line_rectangle.origin.x < elbow_match_rectangle.origin.x {
                                // Opening bracket is further to the left than the elbow point
                                elbow_origin_x = Some(first_line_rectangle.origin.x);
                            }
                        }
                    }
                }
            }
        }

        let first_line_wrapped_rectangles =
            rectanges_of_wrapped_line(line_positions.0.row, &text_content, textarea_ui_element);
        if first_line_wrapped_rectangles.len() > 1 {
            if let (
                Some(last_wrapped_line_rectangle),
                Some(first_line_rectangle),
                Some(last_line_rectangle),
            ) = (
                first_line_wrapped_rectangles.last(),
                first_line_rectangle,
                last_line_rectangle,
            ) {
                if last_wrapped_line_rectangle.origin.y != first_line_rectangle.origin.y
                    && last_line_rectangle.origin.y != first_line_rectangle.origin.y
                {
                    // Elbow most to the right because open bracket is not at the end of a wrapped line
                    elbow_origin_x_left_most = true;
                }
            }
        }

        // Check if bottom line should be to the top or bottom of last line rectangle
        let elbow_bottom_line_top = only_whitespace_on_line_until_position(
            TextPosition {
                row: line_positions.1.row,
                column: if line_positions.1.column == 0 {
                    0
                } else {
                    line_positions.1.column - 1
                },
            },
            &text_content,
        );

        if elbow_origin_x_left_most {
            elbow = Some(BracketHighlightElbow {
                origin_x: None,
                bottom_line_top: elbow_bottom_line_top,
                origin_x_left_most: true,
            });
        } else if let Some(elbow_origin_x) = elbow_origin_x {
            elbow = Some(BracketHighlightElbow {
                origin_x: Some(elbow_origin_x),
                bottom_line_top: elbow_bottom_line_top,
                origin_x_left_most: false,
            });
        }

        self.results = Some(BracketHighlightResults {
            lines: line_pair,
            elbow,
            boxes: box_pair,
        });
    }

    fn get_selected_code_node(&self) -> Option<Node> {
        if let (Some(selected_text_range), Some(syntax_tree), Some(text_content)) = (
            self.selected_text_range.clone(),
            &self.swift_syntax_tree,
            &self.text_content,
        ) {
            if let Some((start_position, _)) =
                selected_text_range.as_StartEndTextPosition(text_content)
            {
                let node = syntax_tree.root_node().named_descendant_for_point_range(
                    Point {
                        row: start_position.row,
                        column: start_position.column,
                    },
                    Point {
                        row: start_position.row,
                        column: start_position.column,
                    },
                );

                return node;
            }
        }
        None
    }
}<|MERGE_RESOLUTION|>--- conflicted
+++ resolved
@@ -13,7 +13,7 @@
 };
 
 use super::utils::{
-    get_codeblock_parent, get_left_most_column_in_rows,
+    get_code_block_parent, get_left_most_column_in_rows,
     get_match_range_of_first_and_last_char_in_node, only_whitespace_on_line_until_position,
     rectanges_of_wrapped_line, rectangles_from_match_range,
 };
@@ -134,30 +134,6 @@
             self.results = None;
             return;
         };
-<<<<<<< HEAD
-        // println!("selected_node: {:?}", selected_node);
-
-        // let (selected_text_position, _) = self
-        //     .selected_text_range
-        //     .unwrap()
-        //     .as_StartEndTextPosition(&(self.text_content).clone().unwrap())
-        //     .unwrap();
-        // let tree_clone = (&self.swift_syntax_tree).clone().unwrap();
-        // let unnamed_node = tree_clone.root_node().descendant_for_point_range(
-        //     Point {
-        //         row: selected_text_position.row,
-        //         column: selected_text_position.column,
-        //     },
-        //     Point {
-        //         row: selected_text_position.row,
-        //         column: selected_text_position.column,
-        //     },
-        // );
-        // println!("unnamed_node: {:?}", unnamed_node.unwrap());
-
-        let codeblock_node = if let Some(codeblock_node) = get_codeblock_parent(selected_node) {
-            codeblock_node
-=======
 
         let mut code_block_node =
             if let Some(code_block_node) = get_code_block_parent(selected_node, false) {
@@ -174,17 +150,10 @@
                 selected_text_range.index,
             ) {
             line_brackets_match_range
->>>>>>> 1a5f9a5b
         } else {
             self.results = None;
             return;
         };
-<<<<<<< HEAD
-        // println!("codeblock_node: {:?}", codeblock_node);
-
-        let mut line_brackets_match_range =
-            get_match_range_of_first_and_last_char_in_node(&codeblock_node, &text_content);
-=======
 
         let length_to_bad_code_block_start = length_to_code_block_body_start(
             &code_block_node,
@@ -214,30 +183,14 @@
             };
         }
 
->>>>>>> 1a5f9a5b
         let mut line_positions = (
-            TextPosition::from_TSPoint(&codeblock_node.start_position()),
-            TextPosition::from_TSPoint(&codeblock_node.end_position()),
+            TextPosition::from_TSPoint(&code_block_node.start_position()),
+            TextPosition::from_TSPoint(&code_block_node.end_position()),
         );
         let box_brackets_match_range = line_brackets_match_range.clone();
         let box_positions = line_positions.clone();
 
         let is_touching_left_first_char =
-<<<<<<< HEAD
-            selected_text_range.index == codeblock_node.range().start_byte;
-
-        if is_touching_left_first_char {
-            if let Some(parent_node) = codeblock_node.clone().parent() {
-                if let Some(codeblock_parent_node) = get_codeblock_parent(parent_node) {
-                    line_brackets_match_range = get_match_range_of_first_and_last_char_in_node(
-                        &codeblock_parent_node,
-                        &text_content,
-                    );
-                    line_positions = (
-                        TextPosition::from_TSPoint(&codeblock_parent_node.start_position()),
-                        TextPosition::from_TSPoint(&codeblock_parent_node.end_position()),
-                    );
-=======
             selected_text_range.index == line_brackets_match_range.0.range.index;
 
         if is_touching_left_first_char {
@@ -256,7 +209,6 @@
                             TextPosition::from_TSPoint(&code_block_parent_node.end_position()),
                         );
                     }
->>>>>>> 1a5f9a5b
                 }
             }
         }
