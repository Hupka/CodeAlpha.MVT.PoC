--- conflicted
+++ resolved
@@ -1,11 +1,7 @@
 /node_modules/
 /dist
 
-<<<<<<< HEAD
 /public/build
 
 .DS_Store
-=======
-.DS_Store
-public/build
->>>>>>> cddef345
+public/build